--- conflicted
+++ resolved
@@ -12,11 +12,7 @@
 os.system("rm -rf ising/outputs/TSP/logs/*")  # Clear previous logs
 
 # Input file directory
-<<<<<<< HEAD
-problem_type = "TSP"  # Specify the problem type
-=======
 problem_type = "Maxcut"  # Specify the problem type
->>>>>>> ceeabc0a
 config_path = "ising/inputs/config/config_profiling.yaml"
 
 # Run the Ising model simulation
