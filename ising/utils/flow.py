--- conflicted
+++ resolved
@@ -49,15 +49,11 @@
         hyperparameters["seed"] = int(args.seed)
 
     # SCA parameters
-<<<<<<< HEAD
-    hyperparameters["q"] = float(args.q)
-    hyperparameters["r_q"] = (
-        return_rx(num_iter, hyperparameters["q"], float(args.q_final)) if hyperparameters["q"] != 0 else 0.0
-    )
-=======
     if "SCA" in args.solvers:
         hyperparameters["q"] = float(args.q)
->>>>>>> d10522ea
+        hyperparameters["r_q"] = (
+            return_rx(num_iter, hyperparameters["q"], float(args.q_final)) if hyperparameters["q"] != 0 else 0.0
+        )
 
     # SB parameters
     if "dSB" in args.solvers or "bSB" in args.solvers:
