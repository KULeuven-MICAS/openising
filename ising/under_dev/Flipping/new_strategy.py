import numpy as np
import multiprocessing
from functools import partial
import os

from ising.solvers.Multiplicative import Multiplicative

from ising.flow import TOP, LOGGER
from ising.under_dev import TSPParser, QKPParser, MaxCutParser
from ising.generators.TSP import TSP
# from ising.under_dev import MaxCutParser
from ising.stages.model.ising import IsingModel
from ising.utils.flow import return_rx
from ising.under_dev.Flipping.Wolff_cluster import find_cluster_Wolff
from ising.under_dev.Flipping.gradient_cluster import find_cluster_gradient, find_cluster_gradient_largest
from ising.under_dev.Flipping.mean_cluster import find_cluster_mean
from ising.under_dev.Flipping.frozen_gradient_cluster import find_frozen_gradient_cluster, approximate_frozen_gradient_cluster
from ising.under_dev.Flipping.smoothening_cluster import smoothening_cluster
from ising.under_dev.Flipping.frequency_cluster import frequency_cluster
from ising.under_dev.Flipping.plotting import plot_data, make_bar_plot
np.random.seed(1)
NICENESS = 0
AMOUNT_CORES = os.getenv("AMOUNT_CORES")

def do_flipping(cluster_size_init:int, cluster_size_end:int, size_change:int, sigma_init:np.ndarray,cluster_threshold:float, model:IsingModel, nb_flipping:int, dt:float, num_iterations:int, cluster_choice:str=""):
    sigma = sigma_init.copy()
    energies = []
    size_func = lambda x: int((return_rx(nb_flipping, cluster_size_init, cluster_size_end)**(x*size_change)) * (cluster_size_init-cluster_size_end) + cluster_size_end)

    prev_energy = np.inf
    prev_sigma = sigma.copy()
    best_sigmas = [prev_sigma.copy()]
    points = []
    for i in range(nb_flipping):
        sigma, energy =  Multiplicative().solve(model, sigma, dt, num_iterations,
                                            initial_temp_cont=0.0, nb_flipping=1, cluster_threshold=1.0, init_cluster_size=1, end_cluster_size=1)
        energies.append(energy)
        points.append((sigma.copy(), energy))
        if energy < prev_energy:
            prev_energy = energy
            prev_sigma = sigma.copy()
            best_sigmas.append(prev_sigma.copy())
            if len(best_sigmas) > 10:
                best_sigmas.pop(0)
            # LOGGER.info(f"Current best energy: {prev_energy}")
        if len(points) > 15:
            points.pop(0)
        cluster_size = size_func(i)
        # LOGGER.info(f"Amount of seeds: {int(cluster_size / cluster_size_end)}")
        if cluster_choice=="random":
            cluster = np.random.choice(model.num_variables, size=(cluster_size,), replace=False)
        elif cluster_choice =="median":
            cluster = find_cluster_mean(best_sigmas, prev_sigma, cluster_size, cluster_threshold, 1)
        elif cluster_choice == "energy_approximation":
            cluster = smoothening_cluster(points, cluster_size)
        else:
            cluster = find_cluster_gradient(model, prev_sigma, cluster_size, cluster_threshold)
        sigma = prev_sigma.copy()
        sigma[cluster] *= -1
    LOGGER.info(f"Init cluster size: {cluster_size_init}, final cluster size: {cluster_size_end}, change in size: {size_change}, threshold: {cluster_threshold} Best energy: {prev_energy}")
    return energies, prev_energy, prev_sigma

def do_flipping_local(init_size:list[int], end_size:list[int], sigma_init:np.ndarray, threshold:float, model:IsingModel, nb_flipping:int, dt:float, num_iterations:int, cluster_choice:str):
    results = {}
    for i in range(len(init_size)):
        init_size_i = init_size[i]
        end_size_i = end_size[i]
        sigma_init_i = sigma_init[:, i]
        results[(init_size_i, end_size_i, i)] = (do_flipping(init_size_i, end_size_i, sigma_init_i, threshold, model, nb_flipping, dt, num_iterations, cluster_choice))
    return results

def TSP_flipping():
    graph, best_found = MaxCutParser.G_parser(TOP / "ising/benchmarks/G/G1.txt")
    model = MaxCutParser.generate_maxcut(graph)
    LOGGER.info(f"Best found: {best_found}")

    dt = 1e-4
    num_iterations = 50000
    nb_runs = 10

<<<<<<< HEAD
    nb_nodes = model.num_variables
    sigma = np.random.uniform(-1, 1, (model.num_variables,nb_runs))
    flipping_length = 130
    cluster_size_init = [int(0.6*nb_nodes), int(0.5*nb_nodes)] #int(0.9*nb_nodes), int(0.8*nb_nodes), int(0.7*nb_nodes), 
    str_size_init = [str(s) for s in cluster_size_init]
    cluster_size_end = [int(0.5*nb_nodes), int(0.4*nb_nodes), int(0.3*nb_nodes), int(0.2*nb_nodes), int(0.1*nb_nodes)] #  
    str_size_end = [str(s) for s in cluster_size_end]
    threshold = 1.0
    nb_tasks = len(cluster_size_end)*len(cluster_size_init)*nb_runs
    tasks_per_core = int(nb_tasks // (int(AMOUNT_CORES)/3))
    tasks = [(init_size, final_cluster_size, sigma[:,j], threshold) for init_size in cluster_size_init for final_cluster_size in cluster_size_end for j in range(nb_runs)]
    new_tasks = []
    for task in tasks:
        if len(new_tasks) ==  0:
            new_tasks.append([task])
        else:
            if len(new_tasks[-1]) < tasks_per_core:
                new_tasks[-1].append(task)
            else:
                new_tasks.append([task])
    for i, task in enumerate(new_tasks):
        init_sizes = [t[0] for t in task]
        end_sizes = [t[1] for t in task]
        sigmas = np.array([t[2] for t in task]).T
        new_tasks[i] = (init_sizes, end_sizes, sigmas, threshold)
    with multiprocessing.Pool(processes=tasks_per_core, initializer=os.nice, initargs=(NICENESS,)) as pool:
        flipping_partial = partial(do_flipping_local, model=model, 
                                                nb_flipping=flipping_length, 
                                                dt=dt, 
                                                num_iterations=num_iterations,
                                                cluster_choice="energy_approximation")
        results = pool.starmap(flipping_partial, new_tasks)
    energies = {key: result[1] for subresult in results for key, result in subresult.items()}
    energies = np.array([energies[(init_size, end_size, run)] for init_size in cluster_size_init
                                                              for end_size in cluster_size_end
                                                              for run in range(nb_runs)]).reshape((len(cluster_size_init), len(cluster_size_end), nb_runs))
    best_energies = np.mean(energies, axis=2).reshape((len(cluster_size_init), len(cluster_size_end)))
    np.savetxt("Energy_approximation.pkl", best_energies)
    plot_data(best_energies, "TSP_cluster_size_change.png",  "Final cluster size", str_size_end, "Initial cluster size",str_size_init, best_found)
=======
    sigma = np.random.uniform(-1, 1, (model_burma14.num_variables,nb_runs))
    # final_cluster_size = int(model_burma14.num_variables*1/12)
    init_cluster_size = int(model_burma14.num_variables*7/8)
    flipping_length = 100
    cluster_size_end = [1/20, 1/16, 1/14, 1/12, 1/8, 1/6]
    str_size = ["1/20", "1/16", "1/14", "1/12", "1/8", "1/6"]
    size_changes = [1, 2, 3, 4, 5, 6]
    str_changes = ["1", "2", "3", "4", "5", "6"]
    threshold = 1.0
    # threshold = 0.8
    # mean_cluster_th = [0.2, 0.3, 0.4, 0.5, 0.6]
    # str_cluster = ["0.2", "0.3", "0.4", "0.5", "0.6"]
    tasks = [(init_cluster_size, final_cluster_size, size_change, sigma[:,j], threshold) for final_cluster_size in cluster_size_end for j in range(nb_runs) for size_change in size_changes]
    with multiprocessing.Pool(initializer=os.nice, initargs=(NICENESS,)) as pool:
        flipping_partial = partial(do_flipping, model=model_burma14, 
                                                nb_flipping=flipping_length, 
                                                dt=dt, 
                                                num_iterations=num_iterations,
                                                cluster_choice="frequency")
        results = pool.starmap(flipping_partial, tasks)


    best_energies = np.array([result[1] for result in results]).reshape((len(cluster_size_end), len(size_changes),nb_runs))
    best_energies = np.mean(best_energies, axis=2).reshape((len(cluster_size_end), len(size_changes)))
    plot_data(best_energies, "TSP_cluster_size_change.png", "Size changes",str_changes, "Final cluster size", str_size, best_found)
>>>>>>> ceeabc0a


if __name__ == "__main__":
    TSP_flipping()<|MERGE_RESOLUTION|>--- conflicted
+++ resolved
@@ -78,7 +78,6 @@
     num_iterations = 50000
     nb_runs = 10
 
-<<<<<<< HEAD
     nb_nodes = model.num_variables
     sigma = np.random.uniform(-1, 1, (model.num_variables,nb_runs))
     flipping_length = 130
@@ -118,34 +117,6 @@
     best_energies = np.mean(energies, axis=2).reshape((len(cluster_size_init), len(cluster_size_end)))
     np.savetxt("Energy_approximation.pkl", best_energies)
     plot_data(best_energies, "TSP_cluster_size_change.png",  "Final cluster size", str_size_end, "Initial cluster size",str_size_init, best_found)
-=======
-    sigma = np.random.uniform(-1, 1, (model_burma14.num_variables,nb_runs))
-    # final_cluster_size = int(model_burma14.num_variables*1/12)
-    init_cluster_size = int(model_burma14.num_variables*7/8)
-    flipping_length = 100
-    cluster_size_end = [1/20, 1/16, 1/14, 1/12, 1/8, 1/6]
-    str_size = ["1/20", "1/16", "1/14", "1/12", "1/8", "1/6"]
-    size_changes = [1, 2, 3, 4, 5, 6]
-    str_changes = ["1", "2", "3", "4", "5", "6"]
-    threshold = 1.0
-    # threshold = 0.8
-    # mean_cluster_th = [0.2, 0.3, 0.4, 0.5, 0.6]
-    # str_cluster = ["0.2", "0.3", "0.4", "0.5", "0.6"]
-    tasks = [(init_cluster_size, final_cluster_size, size_change, sigma[:,j], threshold) for final_cluster_size in cluster_size_end for j in range(nb_runs) for size_change in size_changes]
-    with multiprocessing.Pool(initializer=os.nice, initargs=(NICENESS,)) as pool:
-        flipping_partial = partial(do_flipping, model=model_burma14, 
-                                                nb_flipping=flipping_length, 
-                                                dt=dt, 
-                                                num_iterations=num_iterations,
-                                                cluster_choice="frequency")
-        results = pool.starmap(flipping_partial, tasks)
-
-
-    best_energies = np.array([result[1] for result in results]).reshape((len(cluster_size_end), len(size_changes),nb_runs))
-    best_energies = np.mean(best_energies, axis=2).reshape((len(cluster_size_end), len(size_changes)))
-    plot_data(best_energies, "TSP_cluster_size_change.png", "Size changes",str_changes, "Final cluster size", str_size, best_found)
->>>>>>> ceeabc0a
-
 
 if __name__ == "__main__":
     TSP_flipping()