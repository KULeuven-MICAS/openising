import pathlib
import matplotlib.pyplot as plt
import numpy as np

from ising.postprocessing.helper_functions import (
    get_metadata_from_logfiles,
    get_data_from_logfiles,
    compute_averages_energies,
)

from ising.utils.HDF5Logger import return_data, return_metadata


def plot_energies_on_figure(energies: np.ndarray, label: str | None = None):
    """PLots the energies on a given figure.

    Args:
        energies (np.ndarray): the energies that need to be plotted.
        label (str | None, optional): label of the plot. Defaults to None.
    """
    if label == "Best found":
        shape = "--"
    else:
        shape = "-"
    plt.plot(energies, shape, label=label)


def plot_energies(
    fileName: pathlib.Path,
    figName: str = "energies",
<<<<<<< HEAD
    best_found: float = 0.0,
=======
    best_found: float = None,
>>>>>>> e834b9a9
    save: bool = True,
    save_folder: pathlib.Path = pathlib.Path("./"),
):
    """Plots the energies of a given optimisation process using the logfile.

    Args:
        fileName (pathlib.Path): absolute path to the logfile.
        figName (str, optional): name of the figure that should be saved. Defaults to "energies".
        best_found (float, optional): Best found energy value of the problem. Defaults to 0.0.
        save (bool, optional): Whether to save the figure. Defaults to True.
        save_folder (pathlib.Path, optional): Folder to which the figure should be saved. Defaults to ".".
    """
    energies, best_energy, solver_name = (
        return_data(fileName=fileName, data="energy"),
        return_metadata(fileName, metadata="solution_energy"),
        return_metadata(fileName, metadata="solver"),
    )

    plt.figure()
    plot_energies_on_figure(energies, label=solver_name)
    if best_found is not None:
        plot_energies_on_figure(np.ones(energies.shape) * best_found, label="Best found")
        plt.title(f"Best energy: {best_energy}")
    plt.xlabel("iteration")
    plt.ylabel("Energy")
    if save:
        plt.savefig(save_folder / f"{figName}.png")
    plt.close()


def plot_energies_multiple(
    logfiles: list[pathlib.Path],
    figName: str = "multiple_energies",
    y_data:str="energy",
    best_found: float = None,
    save: bool = True,
    save_folder: pathlib.Path = pathlib.Path(),
    percentage: float = 1.0
):
    """Plots the energies of multiple optimisation processes.

    Args:
        logfiles (list[pathlib.Path]): list of all the absolute paths to the logfiles.
        figName (str, optional): name of the figure that will be saved. Defaults to "multiple_energies".
        y_data (str, optional): the data that is used for the y axis. Defaults to "energy".
        best_found (float, optional): best found energy value of the problem. Defaults to 0.0.
        save (bool, optional): whether to save the figure. Defaults to True.
        save_folder (pathlib.Path, optional): where the figure should be stored. Defaults to ".".
        percentage (float, optional): percentage of the last iterations that will be plotted. Defaults to 100%.
    """
    data = get_data_from_logfiles(logfiles, y_data=y_data, x_data="num_iterations")
    avg_energies, min_energies, max_energies, _ = compute_averages_energies(data)

    percentage_plot = 1.0 - percentage
    plt.figure()
    max_energy = - np.inf
    for solver in avg_energies.keys():
        num_iterations = len(avg_energies[solver][0])
        iterations = range(int(percentage_plot*num_iterations), num_iterations)
        begin_iter = int(percentage_plot*num_iterations)
        plt.plot(iterations,
                    avg_energies[solver][0][begin_iter:], label=solver + f": {avg_energies[solver][0][-1]:.2f}")
        plt.fill_between(
            iterations,
            min_energies[solver][0][begin_iter:],
            max_energies[solver][0][begin_iter:],
            alpha=0.2
        )
        if np.max(avg_energies[solver][0][begin_iter:]) > max_energy:
            max_energy = np.max(avg_energies[solver][0][begin_iter:])
    if best_found is not None:
        plt.axhline(best_found, linestyle="--", color="k", label=f"Best Found: {best_found:.2f}")
        plt.axhline(0.99*best_found, linestyle="-.", color="k", label="0.99 of Best Found")
        plt.axhline(0.9*best_found, linestyle="-.", color="k", label="0.9 of Best Found")

    plt.legend(loc='center left', bbox_to_anchor=(1, 0.5))
    plt.title("Energy comparison of different optimisation processes")
    plt.xlabel("iteration")
    plt.ylabel("Energy")
    if best_found is not None:
        plt.ylim((best_found - 0.2*np.abs(best_found), max_energy + 0.1*np.abs(best_found)))
    if save:
        plt.savefig(save_folder / f"{figName}.pdf", bbox_inches="tight")
    plt.close()


def plot_energy_dist_multiple_solvers(
    logfiles: list[pathlib.Path],
    xlabel: str,
    y_data:str = "solution_energy",
    figName: str = "multiple_solvers_energy_dist",
    best_found: np.ndarray | None = None,
    best_Gurobi: np.ndarray=None,
    save: bool = True,
    save_folder: pathlib.Path = ".",
):
    """Plots the best found energy distribution from multiple runs and iteration lengths for multiple solvers.

    Args:
        logfiles (list[pathlib.Path]): list of all the absolute paths to the logfiles.
        figName (str, optional): name of the figure that will be saved. Defaults to "multiple_solvers_energy_dist".
        best_found (np.ndarray,None, optional): numpy ndarray of the best found solutions of the problem.
                                                Defaults to None.
        best_Gurobi (np.ndarray, optional): Numpy ndarray with the best solution of Gurobi. Defaults to None.
        save (bool, optional): whether to save the figure. Defaults to True.
        save_folder (pathlib.Path, optional): where to save the figure. Defaults to ".".
    """
    data = get_metadata_from_logfiles(logfiles=logfiles, x_data=xlabel, y_data=y_data)
    avg_energies, min_energies, max_energies, x_data = compute_averages_energies(data)

    plt.figure(constrained_layout=True)
    for solver_name, _ in avg_energies.items():
        plt.semilogx(x_data[solver_name], avg_energies[solver_name], label=f"{solver_name}")
        plt.fill_between(x_data[solver_name], min_energies[solver_name], max_energies[solver_name], alpha=0.2)
    if best_found is not None:
        plt.semilogx(
            x_data[solver_name], best_found, "--k", label="Best found")
        plt.semilogx(x_data[solver_name], 0.99*best_found, "-.", color="k", label="0.99 of best found")
    if best_Gurobi is not None:
        plt.semilogx(x_data[solver_name], best_Gurobi, "--r", label="Best Gurobi")
    plt.xlabel(xlabel.replace("_", " "))
    plt.ylabel(y_data.replace("_", " "))
    plt.legend()
    if save:
        plt.savefig(save_folder / f"{figName}.pdf")
    plt.close()


def plot_relative_error(
    logfiles: list[pathlib.Path],
    best_found: np.ndarray,
    x_label: str,
    y_data:str="solution_energy",
    figName: str = "relative_error",
    save: bool = True,
    save_folder: pathlib.Path = ".",
):
    """Plots the relative error of different solvers with the best found solution.
    It takes into account a solver can be run multiple times with the same parameters set.
    This results in a plot that could show a distribution of results per x point.

    Args:
        logfiles (list[pathlib.Path]): all the logfiles
        best_found (np.ndarray): an numpy ndarray holding the best found solution of the problem.
        x_data (str): the metadata that is used for the x axis.
        y_data (str, optional): the metadata that is used for the y axis. Defaults to "solution_energy".
        fig_name (str, optional): name of the figure to be saved. Defaults to "relative_error".
        save (bool, optional): whether to save the figure. Defaults to True.
        save_folder (pathlib.Path, optional): where to save the figure. Defaults to ".".
    """
    #TODO: gurobi toevoegen
    data = get_metadata_from_logfiles(logfiles, y_data=y_data, x_data=x_label)
    avg_energies, min_energies, max_energies, x_data = compute_averages_energies(data)

    plt.figure(constrained_layout=True)
    best_found = np.array(best_found)
    for solver_name in data.keys():
        relative_error = np.abs((avg_energies[solver_name] - best_found) / best_found)
        min_rel_error = np.abs((min_energies[solver_name] - best_found) / best_found)
        max_rel_error = np.abs((max_energies[solver_name] - best_found) / best_found)

        plt.loglog(x_data[solver_name], relative_error, label=f"{solver_name}")
        plt.fill_between(x_data[solver_name], min_rel_error, max_rel_error, alpha=0.2)
    plt.xlabel(x_label.replace("_", " "))
    plt.ylabel("Relative error with best found")
    plt.legend()
    if save:
        plt.savefig(save_folder / f"{figName}.pdf")
    plt.close()


def plot_energy_time(
    logfile: pathlib.Path,
    best_found: float | None = None,
    save: bool = True,
    save_folder: pathlib.Path = ".",
    figName: str = "energy_time",
):
    """Plots the energy change over time of a solver.

    Args:
        logfile (pathlib.Path): the logfile of the solver.
        best_found (float | None, optional): the best found value of the problem. Defaults to None.
        save (bool, optional): Whether to save the figure. Defaults to True.
        save_folder (pathlib.Path, optional): where to save the figure. Defaults to ".".
        figName (str, optional): the name of the figure to save. Defaults to "energy_time".
    """
    time = return_data(logfile, "time_clock")
    energy = return_data(logfile, "energy")

    plt.figure()
    plt.plot(time, energy)
    plt.axhline(best_found, "--k", label="Best found")
    plt.title("Energy evolution over time")
    plt.xlabel("Time [s]")
    plt.ylabel("Energy")
    plt.legend()
    if save:
        plt.savefig(save_folder / f"{figName}.pdf")
    plt.close()


def plot_energy_time_multiple(
    logfiles: list[pathlib.Path],
    best_found: float | None = None,
    save: bool = True,
    save_folder: pathlib.Path = ".",
    figName: str = "energy_time",
):
    """Plots the average energy of multiple solvers over the run time.

    Args:
        logfiles (list[pathlib.Path]): list of the all the logfiles.
        best_found (float | None, optional): best found solution of the problem. Defaults to None.
        save (bool, optional): _description_. Defaults to True.
        save_folder (pathlib.Path, optional): _description_. Defaults to '.'.
        figName (str, optional): _description_. Defaults to "energy_time".
    """
    data = get_metadata_from_logfiles(logfiles, x_data="total_time", y_data="solution_energy")
    avg_energies, min_energies, max_energies, x_data = compute_averages_energies(data)

    plt.figure()
    for solver_name, energies in avg_energies.items():
        plt.semilogx(x_data[solver_name], energies, label=f"{solver_name}")
        plt.fill_between(x_data[solver_name], min_energies[solver_name], max_energies[solver_name], alpha=0.2)
    if best_found is not None:
        plt.axhline(
            y=best_found,
            color="k",
            linestyle="--",
            label="Best found",
        )
    plt.xlabel("time [s]")
    plt.ylabel("Energy")
    plt.legend()
    if save:
        plt.savefig(save_folder / f"{figName}.pdf")
    plt.close()<|MERGE_RESOLUTION|>--- conflicted
+++ resolved
@@ -28,11 +28,7 @@
 def plot_energies(
     fileName: pathlib.Path,
     figName: str = "energies",
-<<<<<<< HEAD
-    best_found: float = 0.0,
-=======
     best_found: float = None,
->>>>>>> e834b9a9
     save: bool = True,
     save_folder: pathlib.Path = pathlib.Path("./"),
 ):
